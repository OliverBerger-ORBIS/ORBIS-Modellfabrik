--- conflicted
+++ resolved
@@ -5,7 +5,6 @@
   FtsState,
   ModuleState,
   OrderActive,
-  ProductionStep,
   StockMessage,
 } from '@omf3/entities';
 import { OrderStreamPayload } from '@omf3/gateway';
@@ -26,27 +25,6 @@
   ftsStates$: Observable<Record<string, FtsState>>;
 }
 
-<<<<<<< HEAD
-const mapOrderState = (order: OrderActive): 'running' | 'queued' | 'completed' => {
-  const raw = (order.status ?? order.state ?? '').toUpperCase();
-
-  switch (raw) {
-    case 'IN_PROGRESS':
-    case 'RUNNING':
-    case 'PROCESSING':
-      return 'running';
-    case 'COMPLETED':
-    case 'FINISHED':
-      return 'completed';
-    case 'FAILED':
-    case 'ERROR':
-      return 'completed';
-    case 'ENQUEUED':
-    case 'PENDING':
-    default:
-      return 'queued';
-  }
-=======
 const COMPLETION_STATES = new Set(['COMPLETED', 'FINISHED']);
 
 interface OrdersAccumulator {
@@ -87,7 +65,6 @@
     active: nextActive,
     completed: nextCompleted,
   };
->>>>>>> ef7212d6
 };
 
 export const createBusiness = (gateway: GatewayStreams): BusinessStreams => {
@@ -115,11 +92,6 @@
         completed: Object.keys(state.completed).length,
       };
 
-<<<<<<< HEAD
-      Object.values(orders).forEach((order) => {
-        const bucket = mapOrderState(order);
-        counts[bucket] += 1;
-=======
       Object.values(state.active).forEach((order) => {
         const normalized = normalizeState(order);
         if (normalized === 'QUEUED' || normalized === 'PENDING' || normalized === '') {
@@ -127,7 +99,6 @@
         } else if (['RUNNING', 'IN_PROGRESS'].includes(normalized)) {
           counts.running += 1;
         }
->>>>>>> ef7212d6
       });
 
       return counts;
